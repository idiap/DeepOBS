from __future__ import print_function

import os
import time
from collections import Counter

import numpy as np
import pandas as pd

from matplotlib import pyplot as plt

from ..tuner.tuner_utils import generate_tuning_summary
from .analyze_utils import _preprocess_path, _rescale_ax
from .shared_utils import (_check_output_structure,
                           _check_setting_folder_is_not_empty,
                           _determine_available_metric,
                           _get_optimizer_name_and_testproblem_from_path,
                           create_setting_analyzer_ranking)


def check_output(results_path):
    """Iterates through the results folder an checks all outputs for format and completeness. It checks for some basic
    format in every json file and looks for setting folders which are empty.
    It further gives an overview over the amount of different settings and seed runs for
    each test problem and each optimizer. It does not return anything, but it prints an overview to the console.

    Args:
        results_path (str): Path to the results folder.
    """
    testproblems = sorted(os.listdir(results_path))
    for testproblem in testproblems:
        testproblem_path = os.path.join(results_path, testproblem)
        optimizers = sorted(os.listdir(testproblem_path))
        for optimizer in optimizers:
            optimizer_path = os.path.join(testproblem_path, optimizer)
<<<<<<< HEAD
            settings = sorted([setting for setting in os.listdir(optimizer_path) if os.path.isdir(os.path.join(optimizer_path, setting)) and 'num_epochs' in setting])
=======
            settings = [
                setting for setting in os.listdir(optimizer_path)
                if os.path.isdir(os.path.join(optimizer_path, setting))
                and 'num_epochs' in setting
            ]
>>>>>>> 9bbad945
            n_runs_list = []
            for setting in settings:
                setting_path = os.path.join(optimizer_path, setting)
                _check_setting_folder_is_not_empty(setting_path)
<<<<<<< HEAD
                jsons_files = sorted([file for file in os.listdir(setting_path) if 'json' in file])
=======
                jsons_files = [
                    file for file in os.listdir(setting_path) if 'json' in file
                ]
>>>>>>> 9bbad945
                n_runs_list.append(len(jsons_files))
                for json_file in jsons_files:
                    json_path = os.path.join(setting_path, json_file)
                    _check_output_structure(setting_path, json_file)
            counter = Counter(n_runs_list)
            for n_runs, count in counter.items():
                print('{0:s} | {1:s}: {2:d} setting(s) with {3:d} seed(s).'.
                      format(testproblem, optimizer, count, n_runs))


def estimate_runtime(framework,
                     runner_cls,
                     optimizer_cls,
                     optimizer_hp,
<<<<<<< HEAD
                     optimizer_hyperparams,
                     n_runs = 5,
=======
                     n_runs=5,
>>>>>>> 9bbad945
                     sgd_lr=0.01,
                     testproblem='mnist_mlp',
                     num_epochs=5,
                     batch_size=128,
                     **kwargs):
    """Can be used to estimates the runtime overhead of a new optimizer compared to SGD. Runs the new optimizer and
    SGD seperately and calculates the fraction of wall clock overhead.

    Args:
        framework (str): Framework that you use. Must be 'pytorch' or 'tensorlfow'.
        runner_cls: The runner class that your optimizer uses.
        optimizer_cls: Your optimizer class.
        optimizer_hp (dict): Its hyperparameter specification as it is used in the runner initialization.
        optimizer_hyperparams (dict): Optimizer hyperparameter values to run.
        n_runs (int): The number of run calls for which the overhead is averaged over.
        sgd_lr (float): The vanilla SGD learning rate to use.
        testproblem (str): The deepobs testproblem to run SGD and the new optimizer on.
        num_epochs (int): The number of epochs to run for the testproblem.
        batch_size (int): Batch size of the testproblem.

    Returns:
        str: The output that is printed to the console.
    """

    # get the standard runner with SGD
    if framework == 'pytorch':
        from deepobs import pytorch as ptobs
        from torch.optim import SGD
        runner_sgd = ptobs.runners.StandardRunner
        optimizer_class_sgd = SGD
        hp_sgd = {'lr': {'type': float}}
        hyperparams_sgd = {"lr": sgd_lr}

    elif framework == 'tensorflow':
        from deepobs import tensorflow as tfobs
        import tensorflow as tf
        optimizer_class_sgd = tf.train.GradientDescentOptimizer
        hp_sgd = {'learning_rate': {'type': float}}
        runner_sgd = tfobs.runners.StandardRunner
        hyperparams_sgd = {'learning_rate': sgd_lr}
    else:
        raise RuntimeError('Framework must be pytorch or tensorflow')

    sgd_times = []
    new_opt_times = []

    for i in range(n_runs):
        print("** Start Run: ", i + 1, "of", n_runs)

        # SGD
        print("Running SGD")
        start_sgd = time.time()
<<<<<<< HEAD
        runner = runner_sgd(optimizer_class_sgd, hp_sgd)
        runner.run(
            testproblem=testproblem,
            hyperparams=hyperparams_sgd,
            batch_size=batch_size,
            num_epochs=num_epochs,
            no_logs=True,
            **kwargs)
=======
        runner.run(testproblem=testproblem,
                   hyperparams=hyperparams,
                   batch_size=batch_size,
                   num_epochs=num_epochs,
                   no_logs=True,
                   **kwargs)
>>>>>>> 9bbad945
        end_sgd = time.time()

        sgd_times.append(end_sgd - start_sgd)
        print("Time for SGD run ", i + 1, ": ", sgd_times[-1])

        # New Optimizer
        runner = runner_cls(optimizer_cls, optimizer_hp)
        print("Running...", optimizer_cls.__name__)
        start_script = time.time()
<<<<<<< HEAD
        runner.run(
            testproblem=testproblem,
            hyperparams=optimizer_hyperparams,
            batch_size=batch_size,
            num_epochs=num_epochs,
            no_logs=True,
            **kwargs)
=======
        runner.run(testproblem=testproblem,
                   hyperparams=hyperparams,
                   batch_size=batch_size,
                   num_epochs=num_epochs,
                   no_logs=True,
                   **kwargs)
>>>>>>> 9bbad945
        end_script = time.time()

        new_opt_times.append(end_script - start_script)
        print("Time for new optimizer run ", i + 1, ": ", new_opt_times[-1])

    overhead = np.divide(new_opt_times, sgd_times)

    output = "** Mean run time SGD: " + str(
        np.mean(sgd_times)) + "\n" + "** Mean run time new optimizer: " + str(
            np.mean(new_opt_times)) + "\n" + "** Overhead per run: " + str(
                overhead) + "\n" + "** Mean overhead: " + str(
                    np.mean(overhead)) + " Standard deviation: " + str(
                        np.std(overhead))

    print(output)
    return output


def plot_results_table(results_path,
                       mode='most',
                       metric='valid_accuracies',
                       conv_perf_file=None):
    """Summarizes the performance of the optimizer and prints it to a pandas data frame.

            Args:
                results_path (str): The path to the results directory.
                mode (str): The mode by which to decide the best setting.
                metric (str): The metric by which to decide the best setting.
                conv_perf_file (str): Path to the convergence performance file. It is used to calculate the speed of the optimizer. Defaults to ``None`` in which case the speed measure is N.A.

            Returns:
                pandas.DataFrame: A data frame that summarizes the results on the test set.
                """
    table_dic = {}
<<<<<<< HEAD
    testproblems = sorted(os.listdir(results_path))
    metric_keys = ['Hyperparameters', 'Performance', 'Speed', 'Training Parameters']
=======
    testproblems = os.listdir(results_path)
    metric_keys = [
        'Hyperparameters', 'Performance', 'Speed', 'Training Parameters'
    ]
>>>>>>> 9bbad945
    for testproblem in testproblems:
        # init new subdict for testproblem
        for metric_key in metric_keys:
            table_dic[(testproblem, metric_key)] = {}

        testproblem_path = os.path.join(results_path, testproblem)
        optimizers = sorted(os.listdir(testproblem_path))
        for optimizer in optimizers:
            optimizer_path = os.path.join(testproblem_path, optimizer)
            optimizer_performance_dic = get_performance_dictionary(
                optimizer_path, mode, metric, conv_perf_file)

            # invert inner dics for multiindexing
            for metric_key in metric_keys:
                table_dic[(
                    testproblem, metric_key
                )][optimizer] = optimizer_performance_dic[metric_key]

    # correct multiindexing
    table = pd.DataFrame.from_dict(table_dic, orient='index')
    print(table)
    return table


<<<<<<< HEAD
def plot_testset_performances(results_path, mode = 'most', metric = 'valid_accuracies', reference_path = None, show=True):
=======
def plot_testset_performances(results_path,
                              mode='most',
                              metric='valid_accuracies',
                              reference_path=None,
                              which='mean_and_std'):
>>>>>>> 9bbad945
    """Plots all optimizer performances for all testproblems.

    Args:
        results_path (str): The path to the results folder.
        mode (str): The mode by which to decide the best setting.
        metric (str): The metric by which to decide the best setting.
<<<<<<< HEAD
        reference_path (str): Path to the reference results folder. For each available reference testproblem, all optimizers are plotted as reference.
        show (bool): Whether to show the plot or not.
=======
        reference_path(str): Path to the reference results folder. For each available reference testproblem, all optimizers are plotted as reference.
        which (str): ['mean_and_std', 'median_and_quartiles'] Solid plot mean or median, shaded plots standard deviation or lower/upper quartiles.

>>>>>>> 9bbad945
    Returns:
        tuple: The figure and axes.
        """
<<<<<<< HEAD
    testproblems = sorted([path for path in os.listdir(results_path) if os.path.isdir(os.path.join(results_path, path))])
    if reference_path is not None:
        reference_path = os.path.join(reference_path)
        reference_testproblems = sorted([path for path in os.listdir(results_path) if os.path.isdir(os.path.join(reference_path, path))])
=======
    testproblems = [
        path for path in os.listdir(results_path)
        if os.path.isdir(os.path.join(results_path, path))
    ]
    if reference_path is not None:
        reference_path = os.path.join(reference_path)
        reference_testproblems = [
            path for path in os.listdir(results_path)
            if os.path.isdir(os.path.join(reference_path, path))
        ]
>>>>>>> 9bbad945
    else:
        reference_testproblems = []
    n_testproblems = len(testproblems)
    fig, ax = plt.subplots(4, n_testproblems, sharex='col')
    for idx, testproblem in enumerate(testproblems):
        testproblem_path = os.path.join(results_path, testproblem)
<<<<<<< HEAD
        fig, ax[:, idx] = _plot_optimizer_performance(testproblem_path, fig=fig, ax=ax[:, idx], mode=mode, metric=metric)
        if testproblem in reference_testproblems:
            reference_testproblem_path = os.path.join(reference_path, testproblem)
            fig, ax[:, idx] = _plot_optimizer_performance(reference_testproblem_path, fig=fig, ax=ax[:, idx], mode=mode, metric=metric)

    metrices = ['test_losses', 'train_losses', 'test_accuracies', 'train_accuracies']
=======
        ax[:, idx] = _plot_optimizer_performance(testproblem_path,
                                                 ax[:, idx],
                                                 mode,
                                                 metric,
                                                 which=which)
        if testproblem in reference_testproblems:
            reference_testproblem_path = os.path.join(reference_path,
                                                      testproblem)
            ax[:, idx] = _plot_optimizer_performance(
                reference_testproblem_path,
                ax[:, idx],
                mode,
                metric,
                which=which)

    metrices = [
        'test_losses', 'train_losses', 'test_accuracies', 'train_accuracies'
    ]
>>>>>>> 9bbad945
    for idx, _metric in enumerate(metrices):
        # label y axes
        ax[idx, 0].set_ylabel(_metric)
        # rescale
        for idx2 in range(n_testproblems):
            ax[idx, idx2] = _rescale_ax(ax[idx, idx2])
            ax[3, idx2].set_xlabel('epochs')
    # show legend of optimizers
    ax[0, 0].legend()
    plt.tight_layout()
<<<<<<< HEAD
    if show:
        plt.show()
    return fig, ax


def plot_hyperparameter_sensitivity_2d(optimizer_path, hyperparams, mode='final', metric = 'valid_accuracies', xscale='linear', yscale = 'linear', show=True):
=======
    return ax


def plot_hyperparameter_sensitivity_2d(optimizer_path,
                                       hyperparams,
                                       mode='final',
                                       metric='valid_accuracies',
                                       xscale='linear',
                                       yscale='linear'):
>>>>>>> 9bbad945
    param1, param2 = hyperparams
    metric = _determine_available_metric(optimizer_path, metric)
    tuning_summary = generate_tuning_summary(optimizer_path, mode, metric)

    optimizer_name, testproblem = _get_optimizer_name_and_testproblem_from_path(
        optimizer_path)

    param_values1 = np.array([d['params'][param1] for d in tuning_summary])
    param_values2 = np.array([d['params'][param2] for d in tuning_summary])

    target_means = np.array([d[metric + '_mean'] for d in tuning_summary])
    target_stds = [d[metric + '_std'] for d in tuning_summary]

    fig, ax = plt.subplots()

    con = ax.tricontourf(param_values1,
                         param_values2,
                         target_means,
                         cmap='CMRmap',
                         levels=len(target_means))
    ax.scatter(param_values1, param_values2)
    ax.set_xscale(xscale)
    ax.set_yscale(yscale)
    ax.set_xlabel(param1)
    ax.set_ylabel(param2)
    cbar = plt.colorbar(con)
    cbar.set_label(metric)
<<<<<<< HEAD
    if show:
        plt.show()
    return fig, ax
=======
    return ax
>>>>>>> 9bbad945


def _plot_hyperparameter_sensitivity(optimizer_path,
                                     hyperparam,
                                     ax,
                                     mode='final',
                                     metric='valid_accuracies',
                                     plot_std=False):

    metric = _determine_available_metric(optimizer_path, metric)
    tuning_summary = generate_tuning_summary(optimizer_path, mode, metric)

    optimizer_name, testproblem = _get_optimizer_name_and_testproblem_from_path(
        optimizer_path)

    # create array for plotting
    param_values = [d['params'][hyperparam] for d in tuning_summary]
    target_means = [d[metric + '_mean'] for d in tuning_summary]
    target_stds = [d[metric + '_mean'] for d in tuning_summary]

    param_values, target_means, target_stds = (
        list(t)
        for t in zip(*sorted(zip(param_values, target_means, target_stds))))

    param_values = np.array(param_values)
    target_means = np.array(target_means)
    ax.plot(param_values, target_means, linewidth=3, label=optimizer_name)
    if plot_std:
        ranks = create_setting_analyzer_ranking(optimizer_path, mode, metric)
        for rank in ranks:
            values = rank.get_all_final_values(metric)
            param_value = rank.aggregate['optimizer_hyperparams'][hyperparam]
            for value in values:
                ax.scatter(param_value, value, marker='x', color='b')
            ax.plot((param_value, param_value), (min(values), max(values)),
                    color='grey',
                    linestyle='--')
    ax.set_title(testproblem, fontsize=20)
    return ax


def plot_hyperparameter_sensitivity(path,
                                    hyperparam,
                                    mode='final',
                                    metric='valid_accuracies',
                                    xscale='linear',
                                    plot_std=True,
<<<<<<< HEAD
                                    reference_path = None,
                                    show=True):

=======
                                    reference_path=None):
>>>>>>> 9bbad945
    """Plots the hyperparameter sensitivtiy of the optimizer.

    Args:
        path (str): The path to the optimizer to analyse. Or to a whole testproblem. In that case, all optimizer sensitivities are plotted.
        hyperparam (str): The name of the hyperparameter that should be analyzed.
        mode (str): The mode by which to decide the best setting.
        metric (str): The metric by which to decide the best setting.
        xscale (str): The scale for the parameter axes. Is passed to plt.xscale().
        plot_std (bool): Whether to plot markers for individual seed runs or not. If `False`, only the mean is plotted.
        reference_path (str): Path to the reference optimizer or to a whole testproblem (in this case all optimizers in the testproblem folder are taken as reference).
        show (bool): Whether to show the plot or not.

    Returns:
        tuple: The figure and axes of the plot.
        """
    fig, ax = plt.subplots()
    pathes = _preprocess_path(path)
    for optimizer_path in pathes:
        metric = _determine_available_metric(optimizer_path, metric)
        ax = _plot_hyperparameter_sensitivity(optimizer_path, hyperparam, ax,
                                              mode, metric, plot_std)
    if reference_path is not None:
        pathes = _preprocess_path(reference_path)
        for reference_optimizer_path in pathes:
            metric = _determine_available_metric(reference_optimizer_path,
                                                 metric)
            ax = _plot_hyperparameter_sensitivity(reference_optimizer_path,
                                                  hyperparam, ax, mode, metric,
                                                  plot_std)

    plt.xscale(xscale)
    plt.xlabel(hyperparam, fontsize=16)
    plt.ylabel(metric, fontsize=16)
    ax.tick_params(labelsize=14)
    ax.legend()
<<<<<<< HEAD
    if show:
        plt.show()
    return fig, ax


def plot_final_metric_vs_tuning_rank(optimizer_path, metric='valid_accuracies', show=True):
=======
    return ax


def plot_final_metric_vs_tuning_rank(optimizer_path,
                                     metric='valid_accuracies'):
>>>>>>> 9bbad945
    metric = _determine_available_metric(optimizer_path, metric)
    ranks = create_setting_analyzer_ranking(optimizer_path,
                                            mode='final',
                                            metric=metric)
    means = []
    fig, ax = plt.subplots()
    for idx, rank in enumerate(ranks):
        means.append(rank.get_final_value(metric))
        values = rank.get_all_final_values(metric)
        for value in values:
            ax.scatter(idx, value, marker='x', color='b')
        ax.plot((idx, idx), (min(values), max(values)),
                color='grey',
                linestyle='--')
    ax.plot(range(len(ranks)), means)
    optimizer, testproblem = _get_optimizer_name_and_testproblem_from_path(
        optimizer_path)
    ax.set_title(optimizer + ' on ' + testproblem)
    ax.set_xlabel('tuning rank')
    ax.set_ylabel(metric)
<<<<<<< HEAD
    if show:
        plt.show()
=======
>>>>>>> 9bbad945
    return fig, ax


def get_performance_dictionary(optimizer_path,
                               mode='most',
                               metric='valid_accuracies',
                               conv_perf_file=None):
    """Summarizes the performance of the optimizer.

    Args:
        optimizer_path (str): The path to the optimizer to analyse.
        mode (str): The mode by which to decide the best setting.
        metric (str): The metric by which to decide the best setting.
        conv_perf_file (str): Path to the convergence performance file. It is used to calculate the speed of the optimizer. Defaults to ``None`` in which case the speed measure is N.A.

    Returns:
        dict: A dictionary that holds the best setting and it's performance on the test set.
        """
    metric = _determine_available_metric(optimizer_path, metric)
    setting_analyzers_ranking = create_setting_analyzer_ranking(
        optimizer_path, mode, metric)
    sett = setting_analyzers_ranking[0]

    perf_dict = dict()
    metric = 'test_accuracies' if 'test_accuracies' in sett.aggregate else 'test_losses'
    if mode == 'final':
        perf_dict['Performance'] = sett.get_final_value(metric)
    elif mode == 'best':
        perf_dict['Performance'] = sett.get_best_value(metric)
    elif mode == 'most':
        # default performance for most is final value
        perf_dict['Performance'] = sett.get_final_value(metric)
    else:
        raise NotImplementedError

    if conv_perf_file is not None:
        perf_dict['Speed'] = sett.calculate_speed(conv_perf_file)
    else:
        perf_dict['Speed'] = 'N.A.'

    perf_dict['Hyperparameters'] = sett.aggregate['optimizer_hyperparams']
    perf_dict['Training Parameters'] = sett.aggregate['training_params']
    return perf_dict


<<<<<<< HEAD
def _plot_optimizer_performance(path, fig=None, ax = None, mode = 'most', metric = 'valid_accuracies'):
=======
def _plot_optimizer_performance(path,
                                ax=None,
                                mode='most',
                                metric='valid_accuracies',
                                which='mean_and_std'):
>>>>>>> 9bbad945
    """Plots the training curve of an optimizer.

    Args:
        path (str): Path to the optimizer or to a whole testproblem (in this case all optimizers in the testproblem folder are plotted).
        fig (matplotlib.Figure): Figure to plot the training curves in.
        ax (matplotlib.axes.Axes): The axes to plot the trainig curves for all metrices. Must have 4 subaxes.
        mode (str): The mode by which to decide the best setting.
        metric (str): The metric by which to decide the best setting.
        which (str): ['mean_and_std', 'median_and_quartiles'] Solid plot mean or median, shaded plots standard deviation or lower/upper quartiles.

    Returns:
        matplotlib.axes.Axes: The axes with the plots.
        """
    metrices = [
        'test_losses', 'train_losses', 'test_accuracies', 'train_accuracies'
    ]
    if ax is None:  # create default axis for all 4 metrices
        fig, ax = plt.subplots(4, 1, sharex='col')

    pathes = _preprocess_path(path)
    for optimizer_path in pathes:
        setting_analyzer_ranking = create_setting_analyzer_ranking(
            optimizer_path, mode, metric)
        setting = setting_analyzer_ranking[0]

        optimizer_name = os.path.basename(optimizer_path)
        for idx, _metric in enumerate(metrices):
            if _metric in setting.aggregate:

                if which == 'mean_and_std':
                    center = setting.aggregate[_metric]['mean']
                    std = setting.aggregate[_metric]['std']
                    low, high = center - std, center + std
                elif which == 'median_and_quartiles':
                    center = setting.aggregate[_metric]['median']
                    low = setting.aggregate[_metric]['lower_quartile']
                    high = setting.aggregate[_metric]['upper_quartile']
                else:
                    raise ValueError("Unknown value which={}".format(which))

                ax[idx].plot(center, label=optimizer_name)
                ax[idx].fill_between(range(len(center)), low, high, alpha=0.3)

    _, testproblem = _get_optimizer_name_and_testproblem_from_path(
        optimizer_path)
    ax[0].set_title(testproblem, fontsize=18)
    return fig, ax


<<<<<<< HEAD
def plot_optimizer_performance(path, fig = None, ax = None, mode = 'most', metric = 'valid_accuracies', reference_path = None, show=True):
=======
def plot_optimizer_performance(path,
                               ax=None,
                               mode='most',
                               metric='valid_accuracies',
                               reference_path=None,
                               which='mean_and_std'):
>>>>>>> 9bbad945
    """Plots the training curve of optimizers and addionally plots reference results from the ``reference_path``

    Args:
        path (str): Path to the optimizer or to a whole testproblem (in this case all optimizers in the testproblem folder are plotted).
        fig (matplotlib.Figure): Figure to plot the training curves in.
        ax (matplotlib.axes.Axes): The axes to plot the trainig curves for all metrices. Must have 4 subaxes (one for each metric).
        mode (str): The mode by which to decide the best setting.
        metric (str): The metric by which to decide the best setting.
        reference_path (str): Path to the reference optimizer or to a whole testproblem (in this case all optimizers in the testproblem folder are taken as reference).
<<<<<<< HEAD
        show (bool): Whether to show the plot or not.
=======
        which (str): ['mean_and_std', 'median_and_quartiles'] Solid plot mean or median, shaded plots standard deviation or lower/upper quartiles.
>>>>>>> 9bbad945

    Returns:
        tuple: The figure and axes with the plots.

        """

<<<<<<< HEAD
    fig, ax = _plot_optimizer_performance(path, fig, ax, mode, metric)
    if reference_path is not None:
        fig, ax = _plot_optimizer_performance(reference_path, fig, ax, mode, metric)

    metrices = ['test_losses', 'train_losses', 'test_accuracies', 'train_accuracies']
=======
    ax = _plot_optimizer_performance(path, ax, mode, metric, which=which)
    if reference_path is not None:
        ax = _plot_optimizer_performance(reference_path,
                                         ax,
                                         mode,
                                         metric,
                                         which=which)

    metrices = [
        'test_losses', 'train_losses', 'test_accuracies', 'train_accuracies'
    ]
>>>>>>> 9bbad945
    for idx, _metric in enumerate(metrices):
        # set y labels
        ax[idx].set_ylabel(_metric, fontsize=14)
        # rescale plots
        # ax[idx] = _rescale_ax(ax[idx])
        ax[idx].tick_params(labelsize=12)

    # show optimizer legends
    ax[0].legend(fontsize=12)

    ax[3].set_xlabel('epochs', fontsize=14)

<<<<<<< HEAD
    if show:
        plt.show()
    return fig, ax
=======
    return ax
>>>>>>> 9bbad945
<|MERGE_RESOLUTION|>--- conflicted
+++ resolved
@@ -33,29 +33,20 @@
         optimizers = sorted(os.listdir(testproblem_path))
         for optimizer in optimizers:
             optimizer_path = os.path.join(testproblem_path, optimizer)
-<<<<<<< HEAD
-            settings = sorted([setting for setting in os.listdir(optimizer_path) if os.path.isdir(os.path.join(optimizer_path, setting)) and 'num_epochs' in setting])
-=======
             settings = [
                 setting for setting in os.listdir(optimizer_path)
                 if os.path.isdir(os.path.join(optimizer_path, setting))
                 and 'num_epochs' in setting
             ]
->>>>>>> 9bbad945
             n_runs_list = []
             for setting in settings:
                 setting_path = os.path.join(optimizer_path, setting)
                 _check_setting_folder_is_not_empty(setting_path)
-<<<<<<< HEAD
-                jsons_files = sorted([file for file in os.listdir(setting_path) if 'json' in file])
-=======
                 jsons_files = [
                     file for file in os.listdir(setting_path) if 'json' in file
                 ]
->>>>>>> 9bbad945
                 n_runs_list.append(len(jsons_files))
                 for json_file in jsons_files:
-                    json_path = os.path.join(setting_path, json_file)
                     _check_output_structure(setting_path, json_file)
             counter = Counter(n_runs_list)
             for n_runs, count in counter.items():
@@ -67,12 +58,8 @@
                      runner_cls,
                      optimizer_cls,
                      optimizer_hp,
-<<<<<<< HEAD
                      optimizer_hyperparams,
-                     n_runs = 5,
-=======
                      n_runs=5,
->>>>>>> 9bbad945
                      sgd_lr=0.01,
                      testproblem='mnist_mlp',
                      num_epochs=5,
@@ -125,7 +112,6 @@
         # SGD
         print("Running SGD")
         start_sgd = time.time()
-<<<<<<< HEAD
         runner = runner_sgd(optimizer_class_sgd, hp_sgd)
         runner.run(
             testproblem=testproblem,
@@ -134,14 +120,6 @@
             num_epochs=num_epochs,
             no_logs=True,
             **kwargs)
-=======
-        runner.run(testproblem=testproblem,
-                   hyperparams=hyperparams,
-                   batch_size=batch_size,
-                   num_epochs=num_epochs,
-                   no_logs=True,
-                   **kwargs)
->>>>>>> 9bbad945
         end_sgd = time.time()
 
         sgd_times.append(end_sgd - start_sgd)
@@ -151,7 +129,6 @@
         runner = runner_cls(optimizer_cls, optimizer_hp)
         print("Running...", optimizer_cls.__name__)
         start_script = time.time()
-<<<<<<< HEAD
         runner.run(
             testproblem=testproblem,
             hyperparams=optimizer_hyperparams,
@@ -159,14 +136,6 @@
             num_epochs=num_epochs,
             no_logs=True,
             **kwargs)
-=======
-        runner.run(testproblem=testproblem,
-                   hyperparams=hyperparams,
-                   batch_size=batch_size,
-                   num_epochs=num_epochs,
-                   no_logs=True,
-                   **kwargs)
->>>>>>> 9bbad945
         end_script = time.time()
 
         new_opt_times.append(end_script - start_script)
@@ -201,15 +170,10 @@
                 pandas.DataFrame: A data frame that summarizes the results on the test set.
                 """
     table_dic = {}
-<<<<<<< HEAD
-    testproblems = sorted(os.listdir(results_path))
-    metric_keys = ['Hyperparameters', 'Performance', 'Speed', 'Training Parameters']
-=======
     testproblems = os.listdir(results_path)
     metric_keys = [
         'Hyperparameters', 'Performance', 'Speed', 'Training Parameters'
     ]
->>>>>>> 9bbad945
     for testproblem in testproblems:
         # init new subdict for testproblem
         for metric_key in metric_keys:
@@ -234,82 +198,36 @@
     return table
 
 
-<<<<<<< HEAD
-def plot_testset_performances(results_path, mode = 'most', metric = 'valid_accuracies', reference_path = None, show=True):
-=======
-def plot_testset_performances(results_path,
-                              mode='most',
-                              metric='valid_accuracies',
-                              reference_path=None,
-                              which='mean_and_std'):
->>>>>>> 9bbad945
+def plot_testset_performances(results_path, mode = 'most', metric = 'valid_accuracies', reference_path = None, show=True, which='mean_and_std'):
     """Plots all optimizer performances for all testproblems.
 
     Args:
         results_path (str): The path to the results folder.
         mode (str): The mode by which to decide the best setting.
         metric (str): The metric by which to decide the best setting.
-<<<<<<< HEAD
         reference_path (str): Path to the reference results folder. For each available reference testproblem, all optimizers are plotted as reference.
         show (bool): Whether to show the plot or not.
-=======
-        reference_path(str): Path to the reference results folder. For each available reference testproblem, all optimizers are plotted as reference.
         which (str): ['mean_and_std', 'median_and_quartiles'] Solid plot mean or median, shaded plots standard deviation or lower/upper quartiles.
 
->>>>>>> 9bbad945
     Returns:
         tuple: The figure and axes.
         """
-<<<<<<< HEAD
     testproblems = sorted([path for path in os.listdir(results_path) if os.path.isdir(os.path.join(results_path, path))])
     if reference_path is not None:
         reference_path = os.path.join(reference_path)
         reference_testproblems = sorted([path for path in os.listdir(results_path) if os.path.isdir(os.path.join(reference_path, path))])
-=======
-    testproblems = [
-        path for path in os.listdir(results_path)
-        if os.path.isdir(os.path.join(results_path, path))
-    ]
-    if reference_path is not None:
-        reference_path = os.path.join(reference_path)
-        reference_testproblems = [
-            path for path in os.listdir(results_path)
-            if os.path.isdir(os.path.join(reference_path, path))
-        ]
->>>>>>> 9bbad945
     else:
         reference_testproblems = []
     n_testproblems = len(testproblems)
     fig, ax = plt.subplots(4, n_testproblems, sharex='col')
     for idx, testproblem in enumerate(testproblems):
         testproblem_path = os.path.join(results_path, testproblem)
-<<<<<<< HEAD
-        fig, ax[:, idx] = _plot_optimizer_performance(testproblem_path, fig=fig, ax=ax[:, idx], mode=mode, metric=metric)
+        fig, ax[:, idx] = _plot_optimizer_performance(testproblem_path, fig=fig, ax=ax[:, idx], mode=mode, metric=metric, which=which)
         if testproblem in reference_testproblems:
             reference_testproblem_path = os.path.join(reference_path, testproblem)
-            fig, ax[:, idx] = _plot_optimizer_performance(reference_testproblem_path, fig=fig, ax=ax[:, idx], mode=mode, metric=metric)
+            fig, ax[:, idx] = _plot_optimizer_performance(reference_testproblem_path, fig=fig, ax=ax[:, idx], mode=mode, metric=metric, which=which)
 
     metrices = ['test_losses', 'train_losses', 'test_accuracies', 'train_accuracies']
-=======
-        ax[:, idx] = _plot_optimizer_performance(testproblem_path,
-                                                 ax[:, idx],
-                                                 mode,
-                                                 metric,
-                                                 which=which)
-        if testproblem in reference_testproblems:
-            reference_testproblem_path = os.path.join(reference_path,
-                                                      testproblem)
-            ax[:, idx] = _plot_optimizer_performance(
-                reference_testproblem_path,
-                ax[:, idx],
-                mode,
-                metric,
-                which=which)
-
-    metrices = [
-        'test_losses', 'train_losses', 'test_accuracies', 'train_accuracies'
-    ]
->>>>>>> 9bbad945
     for idx, _metric in enumerate(metrices):
         # label y axes
         ax[idx, 0].set_ylabel(_metric)
@@ -320,24 +238,12 @@
     # show legend of optimizers
     ax[0, 0].legend()
     plt.tight_layout()
-<<<<<<< HEAD
     if show:
         plt.show()
     return fig, ax
 
 
 def plot_hyperparameter_sensitivity_2d(optimizer_path, hyperparams, mode='final', metric = 'valid_accuracies', xscale='linear', yscale = 'linear', show=True):
-=======
-    return ax
-
-
-def plot_hyperparameter_sensitivity_2d(optimizer_path,
-                                       hyperparams,
-                                       mode='final',
-                                       metric='valid_accuracies',
-                                       xscale='linear',
-                                       yscale='linear'):
->>>>>>> 9bbad945
     param1, param2 = hyperparams
     metric = _determine_available_metric(optimizer_path, metric)
     tuning_summary = generate_tuning_summary(optimizer_path, mode, metric)
@@ -365,13 +271,9 @@
     ax.set_ylabel(param2)
     cbar = plt.colorbar(con)
     cbar.set_label(metric)
-<<<<<<< HEAD
     if show:
         plt.show()
     return fig, ax
-=======
-    return ax
->>>>>>> 9bbad945
 
 
 def _plot_hyperparameter_sensitivity(optimizer_path,
@@ -419,13 +321,8 @@
                                     metric='valid_accuracies',
                                     xscale='linear',
                                     plot_std=True,
-<<<<<<< HEAD
                                     reference_path = None,
                                     show=True):
-
-=======
-                                    reference_path=None):
->>>>>>> 9bbad945
     """Plots the hyperparameter sensitivtiy of the optimizer.
 
     Args:
@@ -461,20 +358,12 @@
     plt.ylabel(metric, fontsize=16)
     ax.tick_params(labelsize=14)
     ax.legend()
-<<<<<<< HEAD
     if show:
         plt.show()
     return fig, ax
 
 
 def plot_final_metric_vs_tuning_rank(optimizer_path, metric='valid_accuracies', show=True):
-=======
-    return ax
-
-
-def plot_final_metric_vs_tuning_rank(optimizer_path,
-                                     metric='valid_accuracies'):
->>>>>>> 9bbad945
     metric = _determine_available_metric(optimizer_path, metric)
     ranks = create_setting_analyzer_ranking(optimizer_path,
                                             mode='final',
@@ -495,11 +384,8 @@
     ax.set_title(optimizer + ' on ' + testproblem)
     ax.set_xlabel('tuning rank')
     ax.set_ylabel(metric)
-<<<<<<< HEAD
     if show:
         plt.show()
-=======
->>>>>>> 9bbad945
     return fig, ax
 
 
@@ -545,15 +431,12 @@
     return perf_dict
 
 
-<<<<<<< HEAD
-def _plot_optimizer_performance(path, fig=None, ax = None, mode = 'most', metric = 'valid_accuracies'):
-=======
 def _plot_optimizer_performance(path,
+                                fig=None,
                                 ax=None,
                                 mode='most',
                                 metric='valid_accuracies',
                                 which='mean_and_std'):
->>>>>>> 9bbad945
     """Plots the training curve of an optimizer.
 
     Args:
@@ -603,16 +486,7 @@
     return fig, ax
 
 
-<<<<<<< HEAD
-def plot_optimizer_performance(path, fig = None, ax = None, mode = 'most', metric = 'valid_accuracies', reference_path = None, show=True):
-=======
-def plot_optimizer_performance(path,
-                               ax=None,
-                               mode='most',
-                               metric='valid_accuracies',
-                               reference_path=None,
-                               which='mean_and_std'):
->>>>>>> 9bbad945
+def plot_optimizer_performance(path, fig = None, ax = None, mode = 'most', metric = 'valid_accuracies', reference_path = None, show=True, which='mean_and_std'):
     """Plots the training curve of optimizers and addionally plots reference results from the ``reference_path``
 
     Args:
@@ -622,27 +496,18 @@
         mode (str): The mode by which to decide the best setting.
         metric (str): The metric by which to decide the best setting.
         reference_path (str): Path to the reference optimizer or to a whole testproblem (in this case all optimizers in the testproblem folder are taken as reference).
-<<<<<<< HEAD
         show (bool): Whether to show the plot or not.
-=======
         which (str): ['mean_and_std', 'median_and_quartiles'] Solid plot mean or median, shaded plots standard deviation or lower/upper quartiles.
->>>>>>> 9bbad945
 
     Returns:
         tuple: The figure and axes with the plots.
 
         """
 
-<<<<<<< HEAD
-    fig, ax = _plot_optimizer_performance(path, fig, ax, mode, metric)
+    fig, ax = _plot_optimizer_performance(path, fig, ax, mode, metric, which=which)
     if reference_path is not None:
-        fig, ax = _plot_optimizer_performance(reference_path, fig, ax, mode, metric)
-
-    metrices = ['test_losses', 'train_losses', 'test_accuracies', 'train_accuracies']
-=======
-    ax = _plot_optimizer_performance(path, ax, mode, metric, which=which)
-    if reference_path is not None:
-        ax = _plot_optimizer_performance(reference_path,
+        fig, ax = _plot_optimizer_performance(reference_path,
+                                         fig,
                                          ax,
                                          mode,
                                          metric,
@@ -651,7 +516,6 @@
     metrices = [
         'test_losses', 'train_losses', 'test_accuracies', 'train_accuracies'
     ]
->>>>>>> 9bbad945
     for idx, _metric in enumerate(metrices):
         # set y labels
         ax[idx].set_ylabel(_metric, fontsize=14)
@@ -664,10 +528,6 @@
 
     ax[3].set_xlabel('epochs', fontsize=14)
 
-<<<<<<< HEAD
     if show:
         plt.show()
-    return fig, ax
-=======
-    return ax
->>>>>>> 9bbad945
+    return fig, ax