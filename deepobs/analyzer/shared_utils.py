import json
import os
import warnings

import numpy as np


def _check_setting_folder_is_not_empty(setting_path):
    runs = [run for run in os.listdir(setting_path) if 'json' in run]
    try:
        assert len(runs) > 0
    except AssertionError:
        print('Found a setting folder with no runs inside: {0:s}'.format(
            setting_path))


def _check_output_structure(path, file_name):
    """Checks whether the output json is valid"""
    json_data = _load_json(path, file_name)
    try:
        # meta data must be in output
        assert 'num_epochs' in json_data
        assert 'batch_size' in json_data
        assert 'testproblem' in json_data
        assert 'random_seed' in json_data
        assert 'optimizer_name' in json_data
        assert 'optimizer_hyperparams' in json_data

        # must contain at least losses
        assert 'train_losses' in json_data
        assert 'valid_losses' in json_data
        assert 'test_losses' in json_data

        # all must have the same length
        assert len(json_data['train_losses']) == len(
            json_data['test_losses']) == len(
                json_data['valid_losses']) == json_data['num_epochs'] + 1
    except AssertionError as e:
        print('Found corrupted output file: {0:s} in path: {1:s}'.format(
            file_name, path))


def aggregate_runs(setting_folder):
    """Aggregates all seed runs for a setting.
    Args:
        setting_folder (str): The path to the setting folder.
    Returns:
        A dictionary that contains the aggregated mean and std of all metrices, as well as the meta data.
        """
    runs = [run for run in os.listdir(setting_folder) if run.endswith(".json")]
    # metrices
    train_losses = []
    valid_losses = []
    test_losses = []
    train_accuracies = []
    valid_accuracies = []
    test_accuracies = []

    for run in runs:
        json_data = _load_json(setting_folder, run)
        train_losses.append(json_data['train_losses'])

        # TODO remove try-except once validation metrices are available for the baselines
        try:
            valid_losses.append(json_data['valid_losses'])
        except KeyError:
            pass

        test_losses.append(json_data['test_losses'])
        # just add accuracies to the aggregate if they are available
        if 'train_accuracies' in json_data:
            train_accuracies.append(json_data['train_accuracies'])

            # TODO remove try-except once validation metrices are available for the baselines
            try:
                valid_accuracies.append(json_data['valid_accuracies'])
            except KeyError:
                pass

            test_accuracies.append(json_data['test_accuracies'])

    aggregate = dict()
    for metrics in [
            'train_losses', 'valid_losses', 'test_losses', 'train_accuracies',
            'valid_accuracies', 'test_accuracies'
    ]:
        # only add the metric if available
        if len(eval(metrics)) != 0:

            aggregate[metrics] = {
                'mean': np.mean(eval(metrics), axis=0),
                'std': np.std(eval(metrics), axis=0),
                'all_final_values': [met[-1] for met in eval(metrics)],
                'lower_quartile': np.quantile(eval(metrics), 0.25, axis=0),
                'median': np.median(eval(metrics), axis=0),
                'upper_quartile': np.quantile(eval(metrics), 0.75, axis=0),
            }
    # merge meta data
    aggregate['optimizer_hyperparams'] = json_data['optimizer_hyperparams']
    aggregate['training_params'] = json_data['training_params']
    aggregate['testproblem'] = json_data['testproblem']
    aggregate['num_epochs'] = json_data['num_epochs']
    aggregate['batch_size'] = json_data['batch_size']
    return aggregate


def _read_all_settings_folders(optimizer_path):
    """Returns a list of all setting folders in ``optimizer_path``"""
    optimizer_path = os.path.join(optimizer_path)
<<<<<<< HEAD
    return sorted([f for f in os.listdir(optimizer_path) if os.path.isdir(os.path.join(optimizer_path, f)) and 'num_epochs' in f])
=======
    return [
        f for f in os.listdir(optimizer_path)
        if os.path.isdir(os.path.join(optimizer_path, f)) and 'num_epochs' in f
    ]
>>>>>>> 9bbad945


def _check_if_metric_is_available(optimizer_path, metric):
    """Checks if the metric ``metric`` is availabe for the runs in ``optimizer_path``"""
    settings = _read_all_settings_folders(optimizer_path)
    sett = settings[0]
    path = os.path.join(optimizer_path, sett)
    run = [r for r in os.listdir(path) if '.json' in r][0]
    json_data = _load_json(path, run)
    if metric in json_data:
        return True
    else:
        return False


def _determine_available_metric(optimizer_path,
                                metric,
                                default_metric='valid_losses'):
    """Checks if the metric ``metric`` is availabe for the runs in ``optimizer_path``.
    If not, it returns the fallback metric ``default_metric``."""
    optimizer_name, testproblem_name = _get_optimizer_name_and_testproblem_from_path(
        optimizer_path)
    if _check_if_metric_is_available(optimizer_path, metric):
        return metric
    else:

        # TODO remove if-else once validation metrics are available for the baselines
        if _check_if_metric_is_available(optimizer_path, default_metric):
            warnings.warn(
                'Metric {0:s} does not exist for testproblem {1:s}. We now use fallback metric {2:s}'
                .format(metric, testproblem_name,
                        default_metric), RuntimeWarning)
            return default_metric
        else:
            warnings.warn(
                'Cannot fallback to metric {0:s} for optimizer {1:s} on testproblem {2:s}. Will now fallback to metric test_losses'
                .format(default_metric, optimizer_name,
                        testproblem_name), RuntimeWarning)
            return 'test_losses'


def _dump_json(path, file, obj):
    with open(os.path.join(path, file), 'w') as f:
        f.write(json.dumps(obj))


def _append_json(path, file, obj):
    with open(os.path.join(path, file), 'a') as f:
        f.write(json.dumps(obj))
        f.write('\n')


def _clear_json(path, file):
    json_path = os.path.join(path, file)
    if os.path.exists(json_path):
        os.remove(json_path)


def _load_json(path, file_name):
    with open(os.path.join(path, file_name), "r") as f:
        json_data = json.load(f)
    return json_data


def _get_all_setting_analyzer(optimizer_path):
    """Creates a list of SettingAnalyzers (one for each setting in ``optimizer_path``)"""
    optimizer_path = os.path.join(optimizer_path)
    setting_folders = _read_all_settings_folders(optimizer_path)
    setting_analyzers = []
    for sett in setting_folders:
        sett_path = os.path.join(optimizer_path, sett)
        setting_analyzers.append(SettingAnalyzer(sett_path))
    return setting_analyzers


def _get_optimizer_name_and_testproblem_from_path(optimizer_path):
    optimizer_name = os.path.split(optimizer_path)[-1]
    testproblem = os.path.split(os.path.split(optimizer_path)[0])[-1]
    return optimizer_name, testproblem


def create_setting_analyzer_ranking(optimizer_path,
                                    mode='final',
                                    metric='valid_accuracies'):
    """Reads in all settings in ``optimizer_path`` and sets up a ranking by returning an ordered list of SettingAnalyzers.
    Args:
        optimizer_path (str): The path to the optimizer to analyse.
        mode (str): The mode by which to decide the best setting.
        metric (str): The metric by which to decide the best setting.
    Returns:
        An ordered list of SettingAnalyzers. I.e. the first item is considered 'the best one' etc.
    """
    metric = _determine_available_metric(optimizer_path, metric)
    setting_analyzers = _get_all_setting_analyzer(optimizer_path)

    if 'acc' in metric:
        sgn = -1
    else:
        sgn = 1

    if mode == 'final':
        setting_analyzers_ordered = sorted(
            setting_analyzers,
            key=lambda idx: sgn * idx.get_final_value(metric))
    elif mode == 'best':
        setting_analyzers_ordered = sorted(
            setting_analyzers,
            key=lambda idx: sgn * idx.get_best_value(metric))
    elif mode == 'most':
        # if all have the same amount of runs, i.e. no 'most' avalaible, fall back to 'final'
        if all(x.n_runs == setting_analyzers[0].n_runs
               for x in setting_analyzers):
            optimizer_name, testproblem_name = _get_optimizer_name_and_testproblem_from_path(
                optimizer_path)
            warnings.warn(
                'All settings for {0:s} on test problem {1:s} have the same number of seeds runs. Mode \'most\' does not make sense and we use the fallback mode \'final\''
                .format(optimizer_path, testproblem_name), RuntimeWarning)
            setting_analyzers_ordered = sorted(
                setting_analyzers,
                key=lambda idx: sgn * idx.get_final_value(metric))
        else:
            setting_analyzers_ordered = sorted(setting_analyzers,
                                               key=lambda idx: idx.n_runs,
                                               reverse=True)
    else:
        raise RuntimeError('Mode not implemented')

    return setting_analyzers_ordered


class SettingAnalyzer:
    """DeepOBS analyzer class for a setting (a hyperparameter setting).

    Attributes:
        path (str): Path to the setting folder.
        aggregate (dictionary): Contains the mean and std of the runs as well as the meta data.
        n_runs (int): The number of seed runs that were performed for this setting.
    """
    def __init__(self, path):
        """Initializes a new SettingAnalyzer instance.

        Args:
            path (str): String to the setting folder.
        """

        self.path = path
        self.n_runs = self.__get_number_of_runs()
        self.aggregate = aggregate_runs(path)

    def __get_number_of_runs(self):
        """Calculates the total number of seed runs."""
        return len(
            [run for run in os.listdir(self.path) if run.endswith(".json")])

    def get_final_value(self, metric):
        """Get the final (mean) value of the metric."""
        try:
            return self.aggregate[metric]['mean'][-1]
        except KeyError:
            raise KeyError(
                'Metric {0:s} not available for testproblem {1:s} of this setting'
                .format(metric, self.aggregate['testproblem']))

    def get_best_value(self, metric):
        """Get the best (mean) value of the metric."""
        try:
            if 'loss' in metric:
                return min(self.aggregate[metric]['mean'])
            elif 'acc' in metric:
                return max(self.aggregate[metric]['mean'])
            else:
                raise NotImplementedError
        except KeyError:
            raise KeyError(
                'Metric {0:s} not available for testproblem {1:s} of this setting'
                .format(metric, self.aggregate['testproblem']))

    def calculate_speed(self, conv_perf_file):
        """Calculates the speed of the setting."""
        path, file = os.path.split(conv_perf_file)
        conv_perf = _load_json(path, file)[self.aggregate['testproblem']]

        runs = [run for run in os.listdir(self.path) if run.endswith(".json")]
        metric = 'test_accuracies' if 'test_accuracies' in self.aggregate else 'test_losses'
        perf_values = []

        for run in runs:
            json_data = _load_json(self.path, run)
            perf_values.append(json_data[metric])

        perf_values = np.array(perf_values)
        if metric == "test_losses":
            # average over first time they reach conv perf (use num_epochs if conv perf is not reached)
            speed = np.mean(
                np.argmax(perf_values <= conv_perf, axis=1) +
                np.invert(np.max(perf_values <= conv_perf, axis=1)) *
                perf_values.shape[1])
        elif metric == "test_accuracies":
            speed = np.mean(
                np.argmax(perf_values >= conv_perf, axis=1) +
                np.invert(np.max(perf_values >= conv_perf, axis=1)) *
                perf_values.shape[1])
        else:
            raise NotImplementedError

        return speed

    def get_all_final_values(self, metric):
        """Get all final values of the seed runs for the metric."""
        try:
            return self.aggregate[metric]['all_final_values']
        except KeyError:
            raise KeyError(
                'Metric {0:s} not available for testproblem {1:s} of this setting'
                .format(metric, self.aggregate['testproblem']))<|MERGE_RESOLUTION|>--- conflicted
+++ resolved
@@ -48,6 +48,8 @@
         A dictionary that contains the aggregated mean and std of all metrices, as well as the meta data.
         """
     runs = [run for run in os.listdir(setting_folder) if run.endswith(".json")]
+    if not runs:
+        raise RuntimeError('No json file found in setting folder {}'.format(setting_folder))
     # metrices
     train_losses = []
     valid_losses = []
@@ -60,7 +62,7 @@
         json_data = _load_json(setting_folder, run)
         train_losses.append(json_data['train_losses'])
 
-        # TODO remove try-except once validation metrices are available for the baselines
+        # TODO remove try-except once validation metrices are available for tensorflow
         try:
             valid_losses.append(json_data['valid_losses'])
         except KeyError:
@@ -71,7 +73,7 @@
         if 'train_accuracies' in json_data:
             train_accuracies.append(json_data['train_accuracies'])
 
-            # TODO remove try-except once validation metrices are available for the baselines
+            # TODO remove try-except once validation metrices are available for tensorflow
             try:
                 valid_accuracies.append(json_data['valid_accuracies'])
             except KeyError:
@@ -107,14 +109,7 @@
 def _read_all_settings_folders(optimizer_path):
     """Returns a list of all setting folders in ``optimizer_path``"""
     optimizer_path = os.path.join(optimizer_path)
-<<<<<<< HEAD
     return sorted([f for f in os.listdir(optimizer_path) if os.path.isdir(os.path.join(optimizer_path, f)) and 'num_epochs' in f])
-=======
-    return [
-        f for f in os.listdir(optimizer_path)
-        if os.path.isdir(os.path.join(optimizer_path, f)) and 'num_epochs' in f
-    ]
->>>>>>> 9bbad945
 
 
 def _check_if_metric_is_available(optimizer_path, metric):
