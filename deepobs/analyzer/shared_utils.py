--- conflicted
+++ resolved
@@ -12,11 +12,8 @@
     try:
         assert len(runs) > 0
     except AssertionError:
-        print(
-            "Found a setting folder with no runs inside: {0:s}".format(
-                setting_path
-            )
-        )
+        print("Found a setting folder with no runs inside: {0:s}".format(
+            setting_path))
 
 
 def _check_output_structure(path, file_name):
@@ -37,25 +34,18 @@
         assert "test_losses" in json_data
 
         # all must have the same length
-        assert (
-            len(json_data["train_losses"])
-            == len(json_data["test_losses"])
-            == len(json_data["valid_losses"])
-            == json_data["num_epochs"] + 1
-        )
+        assert (len(json_data["train_losses"]) == len(
+            json_data["test_losses"]) == len(json_data["valid_losses"]) ==
+                json_data["num_epochs"] + 1)
     except AssertionError as e:
-        print(
-            "Found corrupted output file: {0:s} in path: {1:s}".format(
-                file_name, path
-            )
-        )
-
-
-def aggregate_runs(setting_folder, custom_metrics=None):
+        print("Found corrupted output file: {0:s} in path: {1:s}".format(
+            file_name, path))
+
+
+def aggregate_runs(setting_folder):
     """Aggregates all seed runs for a setting.
     Args:
         setting_folder (str): The path to the setting folder.
-        custom_metrics (list(str)): Additional metrics that will be extracted if available
     Returns:
         A dictionary that contains the aggregated mean and std of all metrices, as well as the meta data.
         """
@@ -63,71 +53,11 @@
         'train_losses', 'valid_losses', 'test_losses', 'train_accuracies',
         'valid_accuracies', 'test_accuracies'
     ]
-    if custom_metrics is None:
-        custom_metrics = []
-
-    runs = [run for run in os.listdir(setting_folder) if run.endswith(".json")]
-<<<<<<< HEAD
 
     runs = [run for run in os.listdir(setting_folder) if run.endswith(".json")]
     if not runs:
-        raise RuntimeError(f"No .json file in {setting_folder}")
-
-    def no_data():
-        return []
-
-    all_metrics = dobs_metrics + custom_metrics
-    all_metrics_data = {m: no_data() for m in all_metrics}
-
-    for run in runs:
-        json_data = _load_json(setting_folder, run)
-        for metric in all_metrics:
-            try:
-                run_data = json_data[metric]
-            except KeyError:
-                run_data = no_data()
-            all_metrics_data[metric].append(run_data)
-
-    # custom metrics: fill with nans if run quit earlier
-    metrics_require_nans = set()
-    nans_inserted = 0
-    for metric in custom_metrics:
-        max_num_points = max(
-            len(run_data) for run_data in all_metrics_data[metric])
-        # fill up with nans
-        for run_data in all_metrics_data[metric]:
-            while len(run_data) < max_num_points:
-                metrics_require_nans.add(metric)
-                nans_inserted += 1
-                run_data.append(float('nan'))
-    if nans_inserted > 0:
-        print(
-            "[CUSTOM METRICS]: Needed to insert {} NaNs".format(nans_inserted))
-        print("[CUSTOM METRICS]: Affected metrics {}".format(
-            metrics_require_nans))
-
-    aggregate = dict()
-    for metric in all_metrics:
-        data = np.array(all_metrics_data[metric])
-        # only add the metric if available
-        is_empty = data.shape[1] == 0
-        if not is_empty:
-            aggregate[metric] = {
-                'mean': np.mean(data, axis=0),
-                'std': np.std(data, axis=0),
-                'all_final_values': [met[-1] for met in data],
-                'lower_quartile': np.quantile(data, 0.25, axis=0),
-                'median': np.median(data, axis=0),
-                'upper_quartile': np.quantile(data, 0.75, axis=0),
-                'mean_log': np.power(10, np.mean(np.log10(data), axis=0)),
-                'std_log': np.power(10, np.std(np.log10(data), axis=0)),
-                'min': np.min(data, axis=0),
-                'max': np.max(data, axis=0),
-=======
-    if not runs:
         raise RuntimeError(
-            "No json file found in setting folder {}".format(setting_folder)
-        )
+            "No json file found in setting folder {}".format(setting_folder))
     # metrices
     train_losses = []
     valid_losses = []
@@ -161,12 +91,12 @@
 
     aggregate = dict()
     for metrics in [
-        "train_losses",
-        "valid_losses",
-        "test_losses",
-        "train_accuracies",
-        "valid_accuracies",
-        "test_accuracies",
+            "train_losses",
+            "valid_losses",
+            "test_losses",
+            "train_accuracies",
+            "valid_accuracies",
+            "test_accuracies",
     ]:
         # only add the metric if available
         if len(eval(metrics)) != 0:
@@ -178,7 +108,6 @@
                 "lower_quartile": np.quantile(eval(metrics), 0.25, axis=0),
                 "median": np.median(eval(metrics), axis=0),
                 "upper_quartile": np.quantile(eval(metrics), 0.75, axis=0),
->>>>>>> ed83309f
             }
     # merge meta data
     aggregate["optimizer_hyperparams"] = json_data["optimizer_hyperparams"]
@@ -192,14 +121,10 @@
 def _read_all_settings_folders(optimizer_path):
     """Returns a list of all setting folders in ``optimizer_path``"""
     optimizer_path = os.path.join(optimizer_path)
-    return sorted(
-        [
-            f
-            for f in os.listdir(optimizer_path)
-            if os.path.isdir(os.path.join(optimizer_path, f))
-            and "num_epochs" in f
-        ]
-    )
+    return sorted([
+        f for f in os.listdir(optimizer_path)
+        if os.path.isdir(os.path.join(optimizer_path, f)) and "num_epochs" in f
+    ])
 
 
 def _check_if_metric_is_available(optimizer_path, metric):
@@ -215,14 +140,13 @@
         return False
 
 
-def _determine_available_metric(
-    optimizer_path, metric, default_metric="valid_losses"
-):
+def _determine_available_metric(optimizer_path,
+                                metric,
+                                default_metric="valid_losses"):
     """Checks if the metric ``metric`` is availabe for the runs in ``optimizer_path``.
     If not, it returns the fallback metric ``default_metric``."""
     optimizer_name, testproblem_name = _get_optimizer_name_and_testproblem_from_path(
-        optimizer_path
-    )
+        optimizer_path)
     if _check_if_metric_is_available(optimizer_path, metric):
         return metric
     else:
@@ -230,17 +154,15 @@
         # TODO remove if-else once validation metrics are available for the baselines
         if _check_if_metric_is_available(optimizer_path, default_metric):
             warnings.warn(
-                "Metric {0:s} does not exist for testproblem {1:s}. We now use fallback metric {2:s}".format(
-                    metric, testproblem_name, default_metric
-                ),
+                "Metric {0:s} does not exist for testproblem {1:s}. We now use fallback metric {2:s}"
+                .format(metric, testproblem_name, default_metric),
                 RuntimeWarning,
             )
             return default_metric
         else:
             warnings.warn(
-                "Cannot fallback to metric {0:s} for optimizer {1:s} on testproblem {2:s}. Will now fallback to metric test_losses".format(
-                    default_metric, optimizer_name, testproblem_name
-                ),
+                "Cannot fallback to metric {0:s} for optimizer {1:s} on testproblem {2:s}. Will now fallback to metric test_losses"
+                .format(default_metric, optimizer_name, testproblem_name),
                 RuntimeWarning,
             )
             return "test_losses"
@@ -269,18 +191,14 @@
     return json_data
 
 
-def _get_all_setting_analyzer(optimizer_path, custom_metrics=None):
+def _get_all_setting_analyzer(optimizer_path):
     """Creates a list of SettingAnalyzers (one for each setting in ``optimizer_path``)"""
-    if custom_metrics is None:
-        custom_metrics = []
-
     optimizer_path = os.path.join(optimizer_path)
     setting_folders = _read_all_settings_folders(optimizer_path)
     setting_analyzers = []
     for sett in setting_folders:
         sett_path = os.path.join(optimizer_path, sett)
-        setting_analyzers.append(
-            SettingAnalyzer(sett_path, custom_metrics=custom_metrics))
+        setting_analyzers.append(SettingAnalyzer(sett_path))
     return setting_analyzers
 
 
@@ -297,16 +215,9 @@
     return optimizer_name, testproblem
 
 
-<<<<<<< HEAD
 def create_setting_analyzer_ranking(optimizer_path,
-                                    mode='final',
-                                    metric='valid_accuracies',
-                                    custom_metrics=None):
-=======
-def create_setting_analyzer_ranking(
-    optimizer_path, mode="final", metric="valid_accuracies"
-):
->>>>>>> ed83309f
+                                    mode="final",
+                                    metric="valid_accuracies"):
     """Reads in all settings in ``optimizer_path`` and sets up a ranking by returning an ordered list of SettingAnalyzers.
     Args:
         optimizer_path (str): The path to the optimizer to analyse.
@@ -315,12 +226,8 @@
     Returns:
         An ordered list of SettingAnalyzers. I.e. the first item is considered 'the best one' etc.
     """
-    if custom_metrics is None:
-        custom_metrics = []
-
     metric = _determine_available_metric(optimizer_path, metric)
-    setting_analyzers = _get_all_setting_analyzer(
-        optimizer_path, custom_metrics=custom_metrics)
+    setting_analyzers = _get_all_setting_analyzer(optimizer_path)
 
     if "acc" in metric:
         sgn = -1
@@ -329,24 +236,21 @@
 
     if mode == "final":
         setting_analyzers_ordered = sorted(
-            setting_analyzers, key=lambda idx: sgn * idx.get_final_value(metric)
-        )
+            setting_analyzers,
+            key=lambda idx: sgn * idx.get_final_value(metric))
     elif mode == "best":
         setting_analyzers_ordered = sorted(
-            setting_analyzers, key=lambda idx: sgn * idx.get_best_value(metric)
-        )
+            setting_analyzers,
+            key=lambda idx: sgn * idx.get_best_value(metric))
     elif mode == "most":
         # if all have the same amount of runs, i.e. no 'most' avalaible, fall back to 'final'
-        if all(
-            x.n_runs == setting_analyzers[0].n_runs for x in setting_analyzers
-        ):
+        if all(x.n_runs == setting_analyzers[0].n_runs
+               for x in setting_analyzers):
             optimizer_name, testproblem_name = _get_optimizer_name_and_testproblem_from_path(
-                optimizer_path
-            )
+                optimizer_path)
             warnings.warn(
-                "All settings for {0:s} on test problem {1:s} have the same number of seeds runs. Mode 'most' does not make sense and we use the fallback mode 'final'".format(
-                    optimizer_path, testproblem_name
-                ),
+                "All settings for {0:s} on test problem {1:s} have the same number of seeds runs. Mode 'most' does not make sense and we use the fallback mode 'final'"
+                .format(optimizer_path, testproblem_name),
                 RuntimeWarning,
             )
             setting_analyzers_ordered = sorted(
@@ -354,9 +258,9 @@
                 key=lambda idx: sgn * idx.get_final_value(metric),
             )
         else:
-            setting_analyzers_ordered = sorted(
-                setting_analyzers, key=lambda idx: idx.n_runs, reverse=True
-            )
+            setting_analyzers_ordered = sorted(setting_analyzers,
+                                               key=lambda idx: idx.n_runs,
+                                               reverse=True)
     else:
         raise RuntimeError("Mode not implemented")
 
@@ -371,29 +275,20 @@
         aggregate (dictionary): Contains the mean and std of the runs as well as the meta data.
         n_runs (int): The number of seed runs that were performed for this setting.
     """
-<<<<<<< HEAD
-    def __init__(self, path, custom_metrics=None):
-=======
-
     def __init__(self, path):
->>>>>>> ed83309f
         """Initializes a new SettingAnalyzer instance.
 
         Args:
             path (str): String to the setting folder.
         """
-        if custom_metrics is None:
-            custom_metrics = []
-
         self.path = path
         self.n_runs = self.__get_number_of_runs()
-        self.aggregate = aggregate_runs(path, custom_metrics=custom_metrics)
+        self.aggregate = aggregate_runs(path)
 
     def __get_number_of_runs(self):
         """Calculates the total number of seed runs."""
         return len(
-            [run for run in os.listdir(self.path) if run.endswith(".json")]
-        )
+            [run for run in os.listdir(self.path) if run.endswith(".json")])
 
     def get_final_value(self, metric):
         """Get the final (mean) value of the metric."""
@@ -401,10 +296,8 @@
             return self.aggregate[metric]["mean"][-1]
         except KeyError:
             raise KeyError(
-                "Metric {0:s} not available for testproblem {1:s} of this setting".format(
-                    metric, self.aggregate["testproblem"]
-                )
-            )
+                "Metric {0:s} not available for testproblem {1:s} of this setting"
+                .format(metric, self.aggregate["testproblem"]))
 
     def get_best_value(self, metric):
         """Get the best (mean) value of the metric."""
@@ -417,10 +310,8 @@
                 raise NotImplementedError
         except KeyError:
             raise KeyError(
-                "Metric {0:s} not available for testproblem {1:s} of this setting".format(
-                    metric, self.aggregate["testproblem"]
-                )
-            )
+                "Metric {0:s} not available for testproblem {1:s} of this setting"
+                .format(metric, self.aggregate["testproblem"]))
 
     def calculate_speed(self, conv_perf_file):
         """Calculates the speed of the setting."""
@@ -428,11 +319,8 @@
         conv_perf = _load_json(path, file)[self.aggregate["testproblem"]]
 
         runs = [run for run in os.listdir(self.path) if run.endswith(".json")]
-        metric = (
-            "test_accuracies"
-            if "test_accuracies" in self.aggregate
-            else "test_losses"
-        )
+        metric = ("test_accuracies"
+                  if "test_accuracies" in self.aggregate else "test_losses")
         perf_values = []
 
         for run in runs:
@@ -443,16 +331,14 @@
         if metric == "test_losses":
             # average over first time they reach conv perf (use num_epochs if conv perf is not reached)
             speed = np.mean(
-                np.argmax(perf_values <= conv_perf, axis=1)
-                + np.invert(np.max(perf_values <= conv_perf, axis=1))
-                * perf_values.shape[1]
-            )
+                np.argmax(perf_values <= conv_perf, axis=1) +
+                np.invert(np.max(perf_values <= conv_perf, axis=1)) *
+                perf_values.shape[1])
         elif metric == "test_accuracies":
             speed = np.mean(
-                np.argmax(perf_values >= conv_perf, axis=1)
-                + np.invert(np.max(perf_values >= conv_perf, axis=1))
-                * perf_values.shape[1]
-            )
+                np.argmax(perf_values >= conv_perf, axis=1) +
+                np.invert(np.max(perf_values >= conv_perf, axis=1)) *
+                perf_values.shape[1])
         else:
             raise NotImplementedError
 
@@ -464,7 +350,5 @@
             return self.aggregate[metric]["all_final_values"]
         except KeyError:
             raise KeyError(
-                "Metric {0:s} not available for testproblem {1:s} of this setting".format(
-                    metric, self.aggregate["testproblem"]
-                )
-            )
+                "Metric {0:s} not available for testproblem {1:s} of this setting"
+                .format(metric, self.aggregate["testproblem"]))